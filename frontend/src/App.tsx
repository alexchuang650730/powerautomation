--- conflicted
+++ resolved
@@ -117,31 +117,7 @@
         </header>
         
         <div className="content-area">
-<<<<<<< HEAD
-          <InputArea 
-            onInputChange={handleInputChange} 
-            onSubmit={handleSubmit} 
-            onFileUpload={handleFileUpload}
-            selectedAgentType={selectedAgentType}
-            selectedAgentName={agentTypes.find(agent => agent.id === selectedAgentType)?.name}
-            selectedAgentIcon={agentTypes.find(agent => agent.id === selectedAgentType)?.icon}
-          />
-          
-          <AgentCards 
-            agents={agentTypes} 
-            selectedAgentId={selectedAgentType} 
-            onSelect={handleAgentSelect} 
-          />
-          
-          <div className="workflow-section">
-            <h2 className="section-title">工作平台</h2>
-            <IntegratedWorkflowView>
-              <N8nWorkflowVisualizer nodes={nodes} connections={connections} />
-            </IntegratedWorkflowView>
-          </div>
-=======
           {renderContent()}
->>>>>>> 5ccaa344
         </div>
       </div>
     </div>
