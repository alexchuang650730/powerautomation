--- conflicted
+++ resolved
@@ -89,7 +89,6 @@
   display: inline-flex;
   align-items: center;
   justify-content: center;
-<<<<<<< HEAD
   width: 45px;
   height: 45px;
   background-color: #4c6ef5;
@@ -98,15 +97,6 @@
   border-radius: 12px;
   cursor: pointer;
   font-size: 20px;
-=======
-  width: 40px;
-  height: 40px;
-  border-radius: 50%;
-  background-color: #2196F3;
-  color: white;
-  border: none;
-  cursor: pointer;
->>>>>>> 5ccaa344
   transition: background-color 0.3s;
   box-shadow: 0 2px 5px rgba(0, 0, 0, 0.2);
 }
