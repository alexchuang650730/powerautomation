.app-container {
  display: flex;
  width: 100%;
  min-height: 100vh;
  font-family: 'Arial', sans-serif;
}

.main-content {
  flex: 4;
  padding: 0;
  background-color: #f5f7fa;
}

.app-header {
  display: flex;
  justify-content: space-between;
  align-items: center;
  padding: 15px 30px;
  background-color: #fff;
  border-bottom: 1px solid #eaeaea;
}

.app-header h1 {
  margin: 0;
<<<<<<< HEAD
  font-size: 2.8rem;
  font-weight: 700;
  color: #2c3e50;
=======
  font-size: 24px;
  color: #333;
}

.app-header h1 .platform-title {
  color: #2196F3;
>>>>>>> 59d3e56b
}

.header-controls {
  display: flex;
  align-items: center;
}

.menu-button {
  background: none;
  border: none;
  cursor: pointer;
  display: flex;
  flex-direction: column;
  justify-content: space-between;
  height: 20px;
  width: 30px;
  padding: 0;
}

.menu-button span {
  display: block;
  height: 3px;
  width: 100%;
  background-color: #333;
  border-radius: 3px;
}

.content-area {
  padding: 20px 30px;
}

.action-buttons {
  display: flex;
  justify-content: flex-end;
  margin: 10px 0;
}

.upload-button, .source-button {
  display: flex;
  align-items: center;
  padding: 8px 15px;
  margin-left: 10px;
  background-color: #2196F3;
  color: white;
  border: none;
  border-radius: 4px;
  cursor: pointer;
  transition: background-color 0.3s;
}

.upload-button:hover, .source-button:hover {
  background-color: #1976D2;
}

.icon {
  margin-right: 5px;
}

.section-title {
  font-size: 20px;
  margin: 30px 0 15px 0;
  color: #333;
}

.workflow-section {
  margin-top: 30px;
}

@media (max-width: 768px) {
  .app-container {
    flex-direction: column;
  }
  
  .action-buttons {
    justify-content: center;
  }
}<|MERGE_RESOLUTION|>--- conflicted
+++ resolved
@@ -22,18 +22,13 @@
 
 .app-header h1 {
   margin: 0;
-<<<<<<< HEAD
   font-size: 2.8rem;
   font-weight: 700;
   color: #2c3e50;
-=======
-  font-size: 24px;
-  color: #333;
 }
 
 .app-header h1 .platform-title {
   color: #2196F3;
->>>>>>> 59d3e56b
 }
 
 .header-controls {
@@ -102,6 +97,78 @@
   margin-top: 30px;
 }
 
+.user-controls {
+  display: flex;
+  gap: 15px;
+}
+
+.user-controls button {
+  background: none;
+  border: none;
+  font-size: 1.2rem;
+  cursor: pointer;
+  color: #555;
+  transition: color 0.2s;
+}
+
+.user-controls button:hover {
+  color: #3498db;
+}
+
+.input-area {
+  margin-bottom: 20px;
+}
+
+.agent-cards {
+  display: grid;
+  grid-template-columns: repeat(auto-fill, minmax(250px, 1fr));
+  gap: 20px;
+  margin-bottom: 30px;
+}
+
+.workflow-integration {
+  display: flex;
+  flex-direction: column;
+  gap: 20px;
+  margin-bottom: 30px;
+}
+
+.work-node-section {
+  flex: 1;
+}
+
+.messages-container {
+  flex: 1;
+  display: flex;
+  flex-direction: column;
+  gap: 15px;
+  margin-top: 20px;
+  padding: 10px;
+  overflow-y: auto;
+  max-height: 300px;
+  background-color: #ffffff;
+  border-radius: 10px;
+  box-shadow: 0 2px 8px rgba(0, 0, 0, 0.05);
+}
+
+.message {
+  padding: 12px;
+  border-radius: 8px;
+  max-width: 80%;
+}
+
+.message.user {
+  align-self: flex-end;
+  background-color: #3498db;
+  color: white;
+}
+
+.message.agent {
+  align-self: flex-start;
+  background-color: #f5f5f5;
+  color: #333;
+}
+
 @media (max-width: 768px) {
   .app-container {
     flex-direction: column;
